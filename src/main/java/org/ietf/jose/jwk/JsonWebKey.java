--- conflicted
+++ resolved
@@ -17,14 +17,9 @@
 
 import com.fasterxml.jackson.annotation.JsonSubTypes;
 import com.fasterxml.jackson.annotation.JsonTypeInfo;
-<<<<<<< HEAD
 import java.util.List;
 import javax.xml.bind.annotation.XmlAccessType;
 import javax.xml.bind.annotation.XmlAccessorType;
-import lombok.Data;
-import lombok.EqualsAndHashCode;
-=======
->>>>>>> 22cfae94
 import org.ietf.jose.jwk.key.EllipticCurveJwk;
 import org.ietf.jose.jwk.key.RsaPrivateJwk;
 import org.ietf.jose.jwk.key.RsaPublicJwk;
@@ -178,17 +173,29 @@
   }
 
   public boolean equals(Object o) {
-    if (o == this) return true;
-    if (!(o instanceof JsonWebKey)) return false;
+    if (o == this) {
+      return true;
+    }
+    if (!(o instanceof JsonWebKey)) {
+      return false;
+    }
     final JsonWebKey other = (JsonWebKey) o;
-    if (!other.canEqual((Object) this)) return false;
-    if (!super.equals(o)) return false;
+    if (!other.canEqual((Object) this)) {
+      return false;
+    }
+    if (!super.equals(o)) {
+      return false;
+    }
     final Object this$use = this.getUse();
     final Object other$use = other.getUse();
-    if (this$use == null ? other$use != null : !this$use.equals(other$use)) return false;
+    if (this$use == null ? other$use != null : !this$use.equals(other$use)) {
+      return false;
+    }
     final Object this$key_ops = this.getKey_ops();
     final Object other$key_ops = other.getKey_ops();
-    if (this$key_ops == null ? other$key_ops != null : !this$key_ops.equals(other$key_ops)) return false;
+    if (this$key_ops == null ? other$key_ops != null : !this$key_ops.equals(other$key_ops)) {
+      return false;
+    }
     return true;
   }
 
